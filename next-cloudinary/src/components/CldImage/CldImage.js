--- conflicted
+++ resolved
@@ -42,14 +42,9 @@
   // an Image component prop as opposed to simply the URL
   //
   // https://nextjs.org/docs/api-reference/next/image#blurdataurl
-<<<<<<< HEAD
-  if ( imageProps.placeholder ) {
-    let publicId = getPublicId(props.src);
-=======
 
   if ( imageProps.placeholder ) {
     const publicId = getPublicId(props.src);
->>>>>>> ff91bb8d
 
     imageProps.blurDataURL = createPlaceholderUrl({
       src: publicId,
